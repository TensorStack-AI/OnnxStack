﻿using Microsoft.Extensions.Logging;
using Microsoft.Win32;
using Models;
using OnnxStack.StableDiffusion.Config;
using OnnxStack.StableDiffusion.Enums;
using OnnxStack.UI.Commands;
using OnnxStack.UI.Models;
using OnnxStack.UI.Views;
using System;
using System.Collections.Generic;
using System.Collections.ObjectModel;
using System.ComponentModel;
using System.Linq;
using System.Runtime.CompilerServices;
using System.Threading.Tasks;
using System.Windows;

namespace OnnxStack.UI
{
    /// <summary>
    /// Interaction logic for MainWindow.xaml
    /// </summary>
    public partial class MainWindow : Window, INotifyPropertyChanged
    {
        private string _outputLog;
        private int _selectedTabIndex;
        private INavigatable _selectedTabItem;
        private readonly ILogger<MainWindow> _logger;
        private ObservableCollection<ModelOptionsModel> _models;

        public MainWindow(StableDiffusionConfig configuration, OnnxStackUIConfig uiSettings, ILogger<MainWindow> logger)
        {
            _logger = logger;
            UISettings = uiSettings;
            SaveImageCommand = new AsyncRelayCommand<ImageResult>(SaveImageFile);
            SaveBlueprintCommand = new AsyncRelayCommand<ImageResult>(SaveBlueprintFile);
            NavigateTextToImageCommand = new AsyncRelayCommand<ImageResult>(NavigateTextToImage);
            NavigateImageToImageCommand = new AsyncRelayCommand<ImageResult>(NavigateImageToImage);
            NavigateImageInpaintCommand = new AsyncRelayCommand<ImageResult>(NavigateImageInpaint);
            NavigateImagePaintToImageCommand = new AsyncRelayCommand<ImageResult>(NavigateImagePaintToImage);

            WindowCloseCommand = new AsyncRelayCommand(WindowClose);
            WindowRestoreCommand = new AsyncRelayCommand(WindowRestore);
            WindowMinimizeCommand = new AsyncRelayCommand(WindowMinimize);
            WindowMaximizeCommand = new AsyncRelayCommand(WindowMaximize);
            Models = CreateModelOptions(configuration.OnnxModelSets);
            InitializeComponent();
        }

        public AsyncRelayCommand WindowMinimizeCommand { get; }
        public AsyncRelayCommand WindowRestoreCommand { get; }
        public AsyncRelayCommand WindowMaximizeCommand { get; }
        public AsyncRelayCommand WindowCloseCommand { get; }
        public AsyncRelayCommand<ImageResult> SaveImageCommand { get; }
        public AsyncRelayCommand<ImageResult> SaveBlueprintCommand { get; }
        public AsyncRelayCommand<ImageResult> NavigateTextToImageCommand { get; }
        public AsyncRelayCommand<ImageResult> NavigateImageToImageCommand { get; }
        public AsyncRelayCommand<ImageResult> NavigateImageInpaintCommand { get; }
        public AsyncRelayCommand<ImageResult> NavigateImagePaintToImageCommand { get; }

        public OnnxStackUIConfig UISettings
        {
            get { return (OnnxStackUIConfig)GetValue(UISettingsProperty); }
            set { SetValue(UISettingsProperty, value); }
        }
        public static readonly DependencyProperty UISettingsProperty =
            DependencyProperty.Register("UISettings", typeof(OnnxStackUIConfig), typeof(MainWindow));

        public ObservableCollection<ModelOptionsModel> Models
        {
            get { return _models; }
            set { _models = value; NotifyPropertyChanged(); }
        }

        public int SelectedTabIndex
        {
            get { return _selectedTabIndex; }
            set { _selectedTabIndex = value; NotifyPropertyChanged(); }
        }

        public INavigatable SelectedTabItem
        {
            get { return _selectedTabItem; }
            set { _selectedTabItem = value; NotifyPropertyChanged(); }
        }

        private async Task NavigateTextToImage(ImageResult result)
        {
            await NavigateToTab(TabId.TextToImage, result);
        }

        private async Task NavigateImageToImage(ImageResult result)
        {
            await NavigateToTab(TabId.ImageToImage, result);
        }

        private async Task NavigateImageInpaint(ImageResult result)
        {
            await NavigateToTab(TabId.ImageInpaint, result);
        }

<<<<<<< HEAD
        private async Task NavigateImageUpscale(ImageResult result)
        {
            await NavigateToTab(DiffuserType.ImageInpaintLegacy, result);
=======
        private async Task NavigateImagePaintToImage(ImageResult result)
        {
            await NavigateToTab(TabId.PaintToImage, result);
>>>>>>> 51b09aa7
        }


        private async Task NavigateToTab(TabId tab, ImageResult imageResult)
        {
            SelectedTabIndex = (int)tab;
            await SelectedTabItem.NavigateAsync(imageResult);
        }

        private enum TabId
        {
            TextToImage = 0,
            ImageToImage = 1,
            ImageInpaint = 2,
            PaintToImage = 3
        }

        private ObservableCollection<ModelOptionsModel> CreateModelOptions(List<ModelOptions> onnxModelSets)
        {
            var models = onnxModelSets
            .Select(model => new ModelOptionsModel
            {
                Name = model.Name,
                ModelOptions = model,
                IsEnabled = model.IsEnabled
            });
            return new ObservableCollection<ModelOptionsModel>(models);
        }

        private async Task SaveImageFile(ImageResult imageResult)
        {
            try
            {
                var saveFileDialog = new SaveFileDialog
                {
                    Title = Title,
                    Filter = "png files (*.png)|*.png",
                    DefaultExt = "png",
                    AddExtension = true,
                    RestoreDirectory = true,
                    InitialDirectory = Environment.GetFolderPath(Environment.SpecialFolder.MyPictures),
                    FileName = $"image-{imageResult.SchedulerOptions.Seed}.png"
                };

                var dialogResult = saveFileDialog.ShowDialog();
                if (dialogResult == false)
                {
                    _logger.LogInformation("Saving image canceled");
                    return;
                }

                var result = await imageResult.SaveImageFileAsync(saveFileDialog.FileName);
                if (!result)
                    _logger.LogError("Error saving image");

            }
            catch (Exception ex)
            {
                _logger.LogError(ex, "Error saving image");
            }
        }


        private async Task SaveBlueprintFile(ImageResult imageResult)
        {
            try
            {
                var saveFileDialog = new SaveFileDialog
                {
                    Title = Title,
                    Filter = "json files (*.json)|*.json",
                    DefaultExt = "json",
                    AddExtension = true,
                    RestoreDirectory = true,
                    InitialDirectory = Environment.GetFolderPath(Environment.SpecialFolder.MyPictures),
                    FileName = $"image-{imageResult.SchedulerOptions.Seed}.json"
                };

                var dialogResult = saveFileDialog.ShowDialog();
                if (dialogResult == false)
                {
                    _logger.LogInformation("Saving image blueprint canceled");
                    return;
                }

                var result = await imageResult.SaveBlueprintFileAsync(saveFileDialog.FileName);
                if (!result)
                    _logger.LogError("Error saving image blueprint");

            }
            catch (Exception ex)
            {
                _logger.LogError(ex, "Error saving image blueprint");
            }
        }


        /// <summary>
        /// Gets or sets the output log.
        /// </summary>
        public string OutputLog
        {
            get { return _outputLog; }
            set { _outputLog = value; NotifyPropertyChanged(); }
        }


        /// <summary>
        /// Updates the output log.
        /// </summary>
        /// <param name="message">The message.</param>
        public void UpdateOutputLog(string message)
        {
            OutputLog += message;
        }

        #region BaseWindow

        private Task WindowClose()
        {
            Close();
            return Task.CompletedTask;
        }

        private Task WindowRestore()
        {
            if (WindowState == WindowState.Maximized)
                WindowState = WindowState.Normal;
            else
                WindowState = WindowState.Maximized;
            return Task.CompletedTask;
        }

        private Task WindowMinimize()
        {
            WindowState = WindowState.Minimized;
            return Task.CompletedTask;
        }

        private Task WindowMaximize()
        {
            WindowState = WindowState.Maximized;
            return Task.CompletedTask;
        }

        #endregion

        #region INotifyPropertyChanged
        public event PropertyChangedEventHandler PropertyChanged;
        public void NotifyPropertyChanged([CallerMemberName] string property = "")
        {
            PropertyChanged?.Invoke(this, new PropertyChangedEventArgs(property));
        }
        #endregion
    }
}<|MERGE_RESOLUTION|>--- conflicted
+++ resolved
@@ -99,15 +99,9 @@
             await NavigateToTab(TabId.ImageInpaint, result);
         }
 
-<<<<<<< HEAD
-        private async Task NavigateImageUpscale(ImageResult result)
-        {
-            await NavigateToTab(DiffuserType.ImageInpaintLegacy, result);
-=======
         private async Task NavigateImagePaintToImage(ImageResult result)
         {
             await NavigateToTab(TabId.PaintToImage, result);
->>>>>>> 51b09aa7
         }
 
 
