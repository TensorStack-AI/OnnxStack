--- conflicted
+++ resolved
@@ -8,11 +8,6 @@
   "AllowedHosts": "*",
   "OnnxStackConfig": {
     "OnnxModelSets": [
-<<<<<<< HEAD
-      {
-        "Name": "StableDiffusion 1.5",
-        "IsEnabled": true,
-=======
     ]
   },
   "OnnxStackUIConfig": {
@@ -35,51 +30,17 @@
         "Repository": "https://huggingface.co/runwayml/stable-diffusion-v1-5/tree/onnx",
         "ImageIcon": "https://raw.githubusercontent.com/saddam213/OnnxStack/master/Assets/Templates/stable-diffusion-v1-5/Icon.png",
         "Status": "Active",
->>>>>>> 51b09aa7
-        "PadTokenId": 49407,
-        "BlankTokenId": 49407,
-        "TokenizerLimit": 77,
-        "EmbeddingsLength": 768,
-        "ScaleFactor": 0.18215,
-        "PipelineType": "StableDiffusion",
-        "Diffusers": [
-          "TextToImage",
-          "ImageToImage",
-          "ImageInpaintLegacy"
-        ],
-<<<<<<< HEAD
-        "DeviceId": 0,
-        "InterOpNumThreads": 0,
-        "IntraOpNumThreads": 0,
-        "ExecutionMode": "ORT_PARALLEL",
-        "ExecutionProvider": "DirectML",
-        "ModelConfigurations": [
-          {
-            "Type": "Unet",
-            "OnnxModelPath": "D:\\Repositories\\stable-diffusion-v1-5\\unet\\model.onnx"
-          },
-          {
-            "Type": "Tokenizer",
-            "OnnxModelPath": "D:\\Repositories\\OnnxStack\\OnnxStack.UI\\bin\\Debug\\net7.0-windows\\cliptokenizer.onnx"
-          },
-          {
-            "Type": "TextEncoder",
-            "OnnxModelPath": "D:\\Repositories\\stable-diffusion-v1-5\\text_encoder\\model.onnx"
-          },
-          {
-            "Type": "VaeEncoder",
-            "OnnxModelPath": "D:\\Repositories\\stable-diffusion-v1-5\\vae_encoder\\model.onnx"
-          },
-          {
-            "Type": "VaeDecoder",
-            "OnnxModelPath": "D:\\Repositories\\stable-diffusion-v1-5\\vae_decoder\\model.onnx"
-          }
-        ]
-      },
-      {
-        "Name": "Stable-Diffusion-Upscaler",
-        "IsEnabled": true,
-=======
+        "PadTokenId": 49407,
+        "BlankTokenId": 49407,
+        "TokenizerLimit": 77,
+        "EmbeddingsLength": 768,
+        "ScaleFactor": 0.18215,
+        "PipelineType": "StableDiffusion",
+        "Diffusers": [
+          "TextToImage",
+          "ImageToImage",
+          "ImageInpaintLegacy"
+        ],
         "ModelFiles": [
           "https://huggingface.co/runwayml/stable-diffusion-v1-5/resolve/onnx/unet/model.onnx",
           "https://huggingface.co/runwayml/stable-diffusion-v1-5/resolve/onnx/unet/weights.pb",
@@ -313,42 +274,17 @@
         "Repository": "https://huggingface.co/TheyCallMeHex/LCM-Dreamshaper-V7-ONNX",
         "ImageIcon": "https://raw.githubusercontent.com/saddam213/OnnxStack/master/Assets/Templates/LCM-Dreamshaper-V7/Icon.png",
         "Status": "Active",
->>>>>>> 51b09aa7
-        "PadTokenId": 49407,
-        "BlankTokenId": 49407,
-        "TokenizerLimit": 77,
-        "EmbeddingsLength": 1024,
-        "ScaleFactor": 0.08333,
-        "PipelineType": "StableDiffusion",
-        "Diffusers": [
-          "ImageUpscale"
-          "ImageToImage"
-          "ImageInpaintLegacy"
-        ],
-<<<<<<< HEAD
-        "DeviceId": 0,
-        "InterOpNumThreads": 0,
-        "IntraOpNumThreads": 0,
-        "ExecutionMode": "ORT_PARALLEL",
-        "ExecutionProvider": "DirectML",
-        "ModelConfigurations": [
-          {
-            "Type": "Unet",
-            "OnnxModelPath": "D:\\Repositories\\stable-diffusion-x4-upscaler-onnx\\unet\\model.onnx"
-          },
-          {
-            "Type": "Tokenizer",
-            "OnnxModelPath": "D:\\Repositories\\OnnxStack\\OnnxStack.UI\\bin\\Debug\\net7.0-windows\\cliptokenizer.onnx"
-          },
-          {
-            "Type": "TextEncoder",
-            "OnnxModelPath": "D:\\Repositories\\stable-diffusion-x4-upscaler-onnx\\text_encoder\\model.onnx"
-          },
-          {
-            "Type": "Vae",
-            "OnnxModelPath": "D:\\Repositories\\stable-diffusion-x4-upscaler-onnx\\vae\\model.onnx"
-          }
-=======
+        "PadTokenId": 49407,
+        "BlankTokenId": 49407,
+        "TokenizerLimit": 77,
+        "EmbeddingsLength": 768,
+        "ScaleFactor": 0.18215,
+        "PipelineType": "LatentConsistency",
+        "Diffusers": [
+          "TextToImage",
+          "ImageToImage",
+          "ImageInpaintLegacy"
+        ],
         "ModelFiles": [
           "https://huggingface.co/TheyCallMeHex/LCM-Dreamshaper-V7-ONNX/resolve/main/tokenizer/model.onnx",
           "https://huggingface.co/TheyCallMeHex/LCM-Dreamshaper-V7-ONNX/resolve/main/unet/model.onnx",
@@ -504,21 +440,8 @@
           "https://raw.githubusercontent.com/saddam213/OnnxStack/master/Assets/Templates/Deliberate-V3/Preview4.png",
           "https://raw.githubusercontent.com/saddam213/OnnxStack/master/Assets/Templates/Deliberate-V3/Preview5.png",
           "https://raw.githubusercontent.com/saddam213/OnnxStack/master/Assets/Templates/Deliberate-V3/Preview6.png"
->>>>>>> 51b09aa7
         ]
       }
     ]
-  },
-  "OnnxStackUIConfig": {
-    "ModelCacheMode": "Single",
-    "ImageAutoSave": false,
-    "ImageAutoSaveBlueprint": false,
-    "ImageAutoSaveDirectory": "",
-    "DefaultDeviceId": 0,
-    "DefaultInterOpNumThreads": 0,
-    "DefaultIntraOpNumThreads": 0,
-    "DefaultExecutionMode": "ORT_PARALLEL",
-    "DefaultExecutionProvider": "Cpu",
-    "ModelTemplates": []
   }
 }