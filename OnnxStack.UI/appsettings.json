{
  "Logging": {
    "LogLevel": {
      "Default": "Information",
      "Microsoft.AspNetCore": "Warning"
    }
  },
  "AllowedHosts": "*",
  "OnnxStackConfig": {
    "OnnxModelSets": [
      {
        "Name": "StableDiffusion 1.5",
        "IsEnabled": true,
        "PadTokenId": 49407,
        "BlankTokenId": 49407,
        "TokenizerLimit": 77,
        "EmbeddingsLength": 768,
        "ScaleFactor": 0.18215,
        "PipelineType": "StableDiffusion",
        "Diffusers": [
          "TextToImage",
          "ImageToImage",
          "ImageInpaintLegacy"
        ],
        "DeviceId": 0,
        "InterOpNumThreads": 0,
        "IntraOpNumThreads": 0,
        "ExecutionMode": "ORT_PARALLEL",
        "ExecutionProvider": "DirectML",
        "ModelConfigurations": [
          {
            "Type": "Unet",
            "OnnxModelPath": "D:\\Repositories\\stable-diffusion-v1-5\\unet\\model.onnx"
          },
          {
            "Type": "Tokenizer",
            "OnnxModelPath": "D:\\Repositories\\OnnxStack\\OnnxStack.UI\\bin\\Debug\\net7.0-windows\\cliptokenizer.onnx"
          },
          {
            "Type": "TextEncoder",
            "OnnxModelPath": "D:\\Repositories\\stable-diffusion-v1-5\\text_encoder\\model.onnx"
          },
          {
            "Type": "VaeEncoder",
            "OnnxModelPath": "D:\\Repositories\\stable-diffusion-v1-5\\vae_encoder\\model.onnx"
          },
          {
            "Type": "VaeDecoder",
            "OnnxModelPath": "D:\\Repositories\\stable-diffusion-v1-5\\vae_decoder\\model.onnx"
          }
        ]
      },
      {
        "Name": "Stable-Diffusion-Upscaler",
        "IsEnabled": true,
        "PadTokenId": 49407,
        "BlankTokenId": 49407,
        "TokenizerLimit": 77,
        "EmbeddingsLength": 1024,
        "ScaleFactor": 0.08333,
        "PipelineType": "StableDiffusion",
        "Diffusers": [
<<<<<<< HEAD
          "ImageUpscale"
=======
          "TextToImage",
          "ImageToImage",
          "ImageInpaintLegacy"
>>>>>>> 8df21180
        ],
        "DeviceId": 0,
        "InterOpNumThreads": 0,
        "IntraOpNumThreads": 0,
        "ExecutionMode": "ORT_PARALLEL",
        "ExecutionProvider": "DirectML",
        "ModelConfigurations": [
          {
            "Type": "Unet",
            "OnnxModelPath": "D:\\Repositories\\stable-diffusion-x4-upscaler-onnx\\unet\\model.onnx"
          },
          {
            "Type": "Tokenizer",
            "OnnxModelPath": "D:\\Repositories\\OnnxStack\\OnnxStack.UI\\bin\\Debug\\net7.0-windows\\cliptokenizer.onnx"
          },
          {
            "Type": "TextEncoder",
            "OnnxModelPath": "D:\\Repositories\\stable-diffusion-x4-upscaler-onnx\\text_encoder\\model.onnx"
          },
          {
            "Type": "Vae",
            "OnnxModelPath": "D:\\Repositories\\stable-diffusion-x4-upscaler-onnx\\vae\\model.onnx"
          }
        ]
      }
    ]
  },
  "OnnxStackUIConfig": {
    "ModelCacheMode": "Single",
    "ImageAutoSave": false,
    "ImageAutoSaveBlueprint": false,
    "ImageAutoSaveDirectory": "",
    "DefaultDeviceId": 0,
    "DefaultInterOpNumThreads": 0,
    "DefaultIntraOpNumThreads": 0,
    "DefaultExecutionMode": "ORT_PARALLEL",
    "DefaultExecutionProvider": "Cpu",
    "ModelTemplates": []
  }
}<|MERGE_RESOLUTION|>--- conflicted
+++ resolved
@@ -60,13 +60,9 @@
         "ScaleFactor": 0.08333,
         "PipelineType": "StableDiffusion",
         "Diffusers": [
-<<<<<<< HEAD
           "ImageUpscale"
-=======
-          "TextToImage",
-          "ImageToImage",
+          "ImageToImage"
           "ImageInpaintLegacy"
->>>>>>> 8df21180
         ],
         "DeviceId": 0,
         "InterOpNumThreads": 0,
