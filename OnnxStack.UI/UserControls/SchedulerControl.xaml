--- conflicted
+++ resolved
@@ -216,11 +216,8 @@
                             <TextBox Text="{Binding SchedulerOptions.OriginalInferenceSteps}"/>
                         </StackPanel>
                         <StackPanel Margin="1,0,1,0">
-<<<<<<< HEAD
                             <Label>NoiseLevel</Label>
                             <TextBox Text="{Binding SchedulerOptions.NoiseLevel}"/>
-=======
->>>>>>> 7e58b382
                         </StackPanel>
                         <StackPanel VerticalAlignment="Bottom">
 
@@ -254,7 +251,6 @@
                             <Label>Automation Type</Label>
                             <ComboBox ItemsSource="{Binding Source={StaticResource BatchOptionType}}" SelectedItem="{Binding BatchOptions.BatchType}"/>
                         </StackPanel>
-
 
                         <!--Seed-->
                         <StackPanel Margin="0,10">
