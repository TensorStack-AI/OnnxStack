--- conflicted
+++ resolved
@@ -123,11 +123,8 @@
                 UseKarrasSigmas = model.UseKarrasSigmas,
                 VarianceType = model.VarianceType,
                 OriginalInferenceSteps = model.OriginalInferenceSteps,
-<<<<<<< HEAD
-                NoiseLevel = model.NoiseLevel
-=======
+                NoiseLevel = model.NoiseLevel,
                 SchedulerType = model.SchedulerType
->>>>>>> 7e58b382
             };
         }
 
@@ -159,11 +156,8 @@
                 UseKarrasSigmas = model.UseKarrasSigmas,
                 VarianceType = model.VarianceType,
                 OriginalInferenceSteps = model.OriginalInferenceSteps,
-<<<<<<< HEAD
                 NoiseLevel = model.NoiseLevel,
-=======
                 SchedulerType = model.SchedulerType
->>>>>>> 7e58b382
             };
         }
 
