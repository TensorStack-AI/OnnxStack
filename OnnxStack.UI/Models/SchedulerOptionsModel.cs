﻿using OnnxStack.StableDiffusion.Enums;
using System.Collections.Generic;
using System.ComponentModel;
using System.ComponentModel.DataAnnotations;
using System.Runtime.CompilerServices;

namespace OnnxStack.UI.Models
{
    public class SchedulerOptionsModel : INotifyPropertyChanged
    {
        private int _height = 512;
        private int _width = 512;
        private int _seed;
        private int _inferenceSteps = 30;
        private float _guidanceScale = 7.5f;
        private float _strength = 0.7f;
        private float _initialNoiseLevel = 0f;
        private int _trainTimesteps = 1000;
        private float _betaStart = 0.00085f;
        private float _betaEnd = 0.012f;
        private IEnumerable<float> _trainedBetas;
        private TimestepSpacingType _timestepSpacing = TimestepSpacingType.Linspace;
        private BetaScheduleType _betaSchedule = BetaScheduleType.ScaledLinear;
        private int _stepsOffset = 0;
        private bool _useKarrasSigmas = false;
        private VarianceType _varianceType = VarianceType.FixedSmall;
        private float _sampleMaxValue = 1.0f;
        private bool _thresholding = false;
        private bool _clipSample = false;
        private float _clipSampleRange = 1f;
        private PredictionType _predictionType = PredictionType.Epsilon;
        private AlphaTransformType _alphaTransformType = AlphaTransformType.Cosine;
        private float _maximumBeta = 0.999f;
        private int _originalInferenceSteps = 100;
<<<<<<< HEAD
        private int _noiseLevel = 20;
=======
        private SchedulerType _schedulerType;
>>>>>>> 7e58b382

        /// <summary>
        /// Gets or sets the height.
        /// </summary>
        /// <value>
        ///  The height of the image. Default is 512 and must be divisible by 64.
        /// </value>
        [Range(0, 4096)]
        public int Height
        {
            get { return _height; }
            set { _height = value; NotifyPropertyChanged(); }
        }
        /// <summary>
        /// Gets or sets the width.
        /// </summary>
        /// <value>
        /// The width of the image. Default is 512 and must be divisible by 64.
        /// </value>
        [Range(0, 4096)]
        public int Width
        {
            get
            { return _width; }
            set { _width = value; NotifyPropertyChanged(); }
        }
        /// <summary>
        /// Gets or sets the seed.
        /// </summary>
        /// <value>
        /// If value is set to 0 a random seed is used.
        /// </value>
        [Range(0, int.MaxValue)]
        public int Seed
        {
            get
            { return _seed; }
            set { _seed = value; NotifyPropertyChanged(); }
        }

        /// <summary>
        /// Gets or sets the number inference steps.
        /// </summary>
        /// <value>
        /// The number of steps to run inference for. The more steps the longer it will take to run the inference loop but the image quality should improve.
        /// </value>
        [Range(5, 200)]
        public int InferenceSteps
        {
            get { return _inferenceSteps; }
            set { _inferenceSteps = value; NotifyPropertyChanged(); }
        }
        /// <summary>
        /// Gets or sets the guidance scale.
        /// </summary>
        /// <value>
        /// The scale for the classifier-free guidance. The higher the number the more it will try to look like the prompt but the image quality may suffer.
        /// </value>
        [Range(0f, 30f)]
        public float GuidanceScale
        {
            get { return _guidanceScale; }
            set { _guidanceScale = value; NotifyPropertyChanged(); }
        }
        /// <summary>
        /// Gets or sets the strength use for Image 2 Image
        [Range(0f, 1f)]
        public float Strength
        {
            get { return _strength; }
            set { _strength = value; NotifyPropertyChanged(); }
        }
        /// <summary>
        /// Gets or sets the initial noise level for Image 2 Image
        /// </summary>
        [Range(-1f, 1f)]
        public float InitialNoiseLevel
        {
            get { return _initialNoiseLevel; }
            set { _initialNoiseLevel = value; NotifyPropertyChanged(); }
        }

        [Range(0, int.MaxValue)]
        public int TrainTimesteps
        {
            get { return _trainTimesteps; }
            set { _trainTimesteps = value; NotifyPropertyChanged(); }
        }
        public float BetaStart
        {
            get { return _betaStart; }
            set { _betaStart = value; NotifyPropertyChanged(); }
        }
        public float BetaEnd
        {
            get { return _betaEnd; }
            set { _betaEnd = value; NotifyPropertyChanged(); }
        }
        public IEnumerable<float> TrainedBetas
        {
            get { return _trainedBetas; }
            set { _trainedBetas = value; NotifyPropertyChanged(); }
        }
        public TimestepSpacingType TimestepSpacing
        {
            get { return _timestepSpacing; }
            set { _timestepSpacing = value; NotifyPropertyChanged(); }
        }
        public BetaScheduleType BetaSchedule
        {
            get { return _betaSchedule; }
            set { _betaSchedule = value; NotifyPropertyChanged(); }
        }
        public int StepsOffset
        {
            get { return _stepsOffset; }
            set { _stepsOffset = value; NotifyPropertyChanged(); }
        }
        public bool UseKarrasSigmas
        {
            get { return _useKarrasSigmas; }
            set { _useKarrasSigmas = value; NotifyPropertyChanged(); }
        }
        public VarianceType VarianceType
        {
            get { return _varianceType; }
            set { _varianceType = value; NotifyPropertyChanged(); }
        }
        public float SampleMaxValue
        {
            get { return _sampleMaxValue; }
            set { _sampleMaxValue = value; NotifyPropertyChanged(); }
        }
        public bool Thresholding
        {
            get { return _thresholding; }
            set { _thresholding = value; NotifyPropertyChanged(); }
        }
        public bool ClipSample
        {
            get { return _clipSample; }
            set { _clipSample = value; NotifyPropertyChanged(); }
        }
        public float ClipSampleRange
        {
            get { return _clipSampleRange; }
            set { _clipSampleRange = value; NotifyPropertyChanged(); }
        }
        public PredictionType PredictionType
        {
            get { return _predictionType; }
            set { _predictionType = value; NotifyPropertyChanged(); }
        }
        public AlphaTransformType AlphaTransformType
        {
            get { return _alphaTransformType; }
            set { _alphaTransformType = value; NotifyPropertyChanged(); }
        }

        public float MaximumBeta
        {
            get { return _maximumBeta; }
            set { _maximumBeta = value; NotifyPropertyChanged(); }
        }

        public int OriginalInferenceSteps
        {
            get { return _originalInferenceSteps; }
            set { _originalInferenceSteps = value; NotifyPropertyChanged(); }
        }

<<<<<<< HEAD
        public int NoiseLevel
        {
            get { return _noiseLevel; }
            set { _noiseLevel = value; NotifyPropertyChanged(); }
=======
        public SchedulerType SchedulerType
        {
            get { return _schedulerType; }
            set { _schedulerType = value; NotifyPropertyChanged(); }
>>>>>>> 7e58b382
        }


        #region INotifyPropertyChanged
        public event PropertyChangedEventHandler PropertyChanged;
        public void NotifyPropertyChanged([CallerMemberName] string property = "")
        {
            PropertyChanged?.Invoke(this, new PropertyChangedEventArgs(property));
        }
        #endregion

    }
}<|MERGE_RESOLUTION|>--- conflicted
+++ resolved
@@ -32,11 +32,8 @@
         private AlphaTransformType _alphaTransformType = AlphaTransformType.Cosine;
         private float _maximumBeta = 0.999f;
         private int _originalInferenceSteps = 100;
-<<<<<<< HEAD
         private int _noiseLevel = 20;
-=======
         private SchedulerType _schedulerType;
->>>>>>> 7e58b382
 
         /// <summary>
         /// Gets or sets the height.
@@ -208,17 +205,17 @@
             set { _originalInferenceSteps = value; NotifyPropertyChanged(); }
         }
 
-<<<<<<< HEAD
         public int NoiseLevel
         {
             get { return _noiseLevel; }
             set { _noiseLevel = value; NotifyPropertyChanged(); }
-=======
+        }
+
+        
         public SchedulerType SchedulerType
         {
             get { return _schedulerType; }
             set { _schedulerType = value; NotifyPropertyChanged(); }
->>>>>>> 7e58b382
         }
 
 
